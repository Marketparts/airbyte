--- conflicted
+++ resolved
@@ -93,10 +93,7 @@
   private static final String DEFAULT_RESOURCE_REQUIREMENT_CPU = null;
   private static final String DEFAULT_RESOURCE_REQUIREMENT_MEMORY = null;
   private static final String SECRET_STORE_GCP_PROJECT_ID = "SECRET_STORE_GCP_PROJECT_ID";
-<<<<<<< HEAD
-=======
   private static final String SECRET_STORE_GCP_CREDENTIALS = "SECRET_STORE_GCP_CREDENTIALS";
->>>>>>> a9aba9c1
   private static final String SECRET_STORE_FOR_CONFIGS = "SECRET_STORE_CONFIGS_ENABLE";
   private static final long DEFAULT_MINIMUM_WORKSPACE_RETENTION_DAYS = 1;
   private static final long DEFAULT_MAXIMUM_WORKSPACE_RETENTION_DAYS = 60;
@@ -203,14 +200,11 @@
   }
 
   @Override
-<<<<<<< HEAD
-=======
   public String getSecretStoreGcpCredentials() {
     return getEnv(SECRET_STORE_GCP_CREDENTIALS);
   }
 
   @Override
->>>>>>> a9aba9c1
   public String getSecretStoreGcpProjectId() {
     return getEnv(SECRET_STORE_GCP_PROJECT_ID);
   }
