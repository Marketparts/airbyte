--- conflicted
+++ resolved
@@ -48,13 +48,10 @@
 import org.junit.jupiter.api.Test;
 
 /**
-<<<<<<< HEAD
  * The {@link ConfigPersistence#loadData} method is tested in
  * {@link DatabaseConfigPersistenceLoadDataTest}.
-=======
  * See {@link DatabaseConfigPersistenceLoadDataTest} and
  * {@link DatabaseConfigPersistenceMigrateFileConfigsTest} for testing of those methods.
->>>>>>> 4f1da3ea
  */
 public class DatabaseConfigPersistenceTest extends BaseDatabaseConfigPersistenceTest {
 
