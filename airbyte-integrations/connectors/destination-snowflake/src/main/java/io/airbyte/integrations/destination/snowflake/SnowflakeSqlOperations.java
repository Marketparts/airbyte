--- conflicted
+++ resolved
@@ -35,16 +35,13 @@
 import org.slf4j.Logger;
 import org.slf4j.LoggerFactory;
 
-<<<<<<< HEAD
+class SnowflakeSqlOperations extends JdbcSqlOperations implements SqlOperations {
 import java.sql.SQLException;
 import java.util.HashMap;
 import java.util.List;
 import java.util.Map;
 
 class SnowflakeSqlOperations extends DefaultSqlOperations implements SqlOperations {
-=======
-class SnowflakeSqlOperations extends JdbcSqlOperations implements SqlOperations {
->>>>>>> 47172577
 
   private static final Logger LOGGER = LoggerFactory.getLogger(SnowflakeSqlOperations.class);
 
@@ -61,19 +58,15 @@
   }
 
   @Override
-<<<<<<< HEAD
-  public void insertRecords(JdbcDatabase database, List<AirbyteRecordMessage> records, String schemaName, String tableName) throws SQLException {
+  public void insertRecordsInternal(JdbcDatabase database, List<AirbyteRecordMessage> records, String schemaName, String tableName)
+      throws SQLException {
     LOGGER.info("actual size of records: {}", records.size());
     var config = ((SnowflakeDatabase.SnowflakeConnectionSupplier) ((DefaultJdbcDatabase) database).getConnectionSupplier()).getConfig();
     Map<String, JsonNode> map = new HashMap<>();
     config.fields().forEachRemaining(entry -> map.put(entry.getKey(), entry.getValue()));
     Integer batchSize = map.containsKey("batch_size") ? map.get("batch_size").intValue() : null;
     LOGGER.info("batch size: {}", batchSize == null ? records.size() : batchSize);
-=======
-  public void insertRecordsInternal(JdbcDatabase database, List<AirbyteRecordMessage> records, String schemaName, String tableName)
-      throws SQLException {
-    LOGGER.info("actual size of batch: {}", records.size());
->>>>>>> 47172577
+
 
     // snowflake query syntax:
     // requires selecting from a set of values in order to invoke the parse_json function.
