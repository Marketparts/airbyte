--- conflicted
+++ resolved
@@ -36,11 +36,7 @@
   /**
    * Writes a value to a staging file for the stream.
    */
-<<<<<<< HEAD
-  void write(UUID id, String jsonDataString, Timestamp emittedAt, String s3FileName) throws Exception;
-=======
-  void write(UUID id, AirbyteRecordMessage recordMessage) throws Exception;
->>>>>>> 65b42c86
+  void write(UUID id, AirbyteRecordMessage recordMessage, String fileName) throws Exception;
 
   /**
    * Closes the writer for the stream to the staging persistence. This method should block until all
